;;; eglot-tests.el --- Tests for eglot.el            -*- lexical-binding: t; -*-

;; Copyright (C) 2018  Free Software Foundation, Inc.

;; Author: João Távora <joaotavora@gmail.com>
;; Keywords: tests

;; This program is free software; you can redistribute it and/or modify
;; it under the terms of the GNU General Public License as published by
;; the Free Software Foundation, either version 3 of the License, or
;; (at your option) any later version.

;; This program is distributed in the hope that it will be useful,
;; but WITHOUT ANY WARRANTY; without even the implied warranty of
;; MERCHANTABILITY or FITNESS FOR A PARTICULAR PURPOSE.  See the
;; GNU General Public License for more details.

;; You should have received a copy of the GNU General Public License
;; along with this program.  If not, see <https://www.gnu.org/licenses/>.

;;; Commentary:

;; Tests for eglot.el

;;; Code:
(require 'eglot)
(require 'cl-lib)
(require 'ert)
(require 'edebug)

;; Helpers

(defmacro eglot--with-dirs-and-files (dirs &rest body)
  (declare (indent 1) (debug t))
  `(eglot--call-with-dirs-and-files
    ,dirs #'(lambda () ,@body)))

(defun eglot--make-file-or-dirs (ass)
  (let ((file-or-dir-name (car ass))
        (content (cdr ass)))
    (cond ((listp content)
           (make-directory file-or-dir-name 'parents)
           (let ((default-directory (concat default-directory "/" file-or-dir-name)))
             (mapc #'eglot--make-file-or-dirs content)))
          ((stringp content)
           (with-temp-buffer
             (insert content)
             (write-region nil nil file-or-dir-name nil 'nomessage)))
          (t
           (message "[yas] oops don't know this content")))))

(defun eglot--call-with-dirs-and-files (dirs fn)
  (let* ((default-directory (make-temp-file "eglot--fixture" t))
         new-buffers new-servers)
    (unwind-protect
        (let ((find-file-hook
               (cons (lambda () (push (current-buffer) new-buffers))
                     find-file-hook))
              (eglot-connect-hook
               (lambda (server) (push server new-servers))))
          (mapc #'eglot--make-file-or-dirs dirs)
          (funcall fn))
      (eglot--message "Killing buffers %s,  deleting %s, killing %s"
                      (mapconcat #'buffer-name new-buffers ", ")
                      default-directory
                      (mapcar #'eglot--name new-servers))
      (let ((eglot-autoreconnect nil))
        (mapc #'eglot-shutdown
              (cl-remove-if-not
               (lambda (server) (process-live-p (eglot--process server))) new-servers)))
      (dolist (buf new-buffers) ;; have to save otherwise will get prompted
        (with-current-buffer buf (save-buffer) (kill-buffer)))
      (delete-directory default-directory 'recursive))))

(cl-defmacro eglot--with-test-timeout (timeout &body body)
  (declare (indent 1) (debug t))
  `(eglot--call-with-test-timeout ,timeout (lambda () ,@body)))

(defun eglot--call-with-test-timeout (timeout fn)
  (let* ((tag (make-symbol "tag"))
         (timed-out (make-symbol "timeout"))
         (timer )
         (jsonrpc-request-timeout 1)
         (retval))
    (unwind-protect
        (setq retval
              (catch tag
                (setq timer
                      (run-with-timer timeout nil
                                      (lambda ()
                                        (unless edebug-active
                                          (throw tag timed-out)))))
                (funcall fn)))
      (cancel-timer timer)
      (when (eq retval timed-out)
        (error "Test timeout!")))))

(defun eglot--find-file-noselect (file &optional noerror)
  (unless (or noerror
              (file-readable-p file)) (error "%s does not exist" file))
  (find-file-noselect file))


;; `rust-mode' is not a part of emacs. So define these two shims which
;; should be more than enough for testing
(unless (functionp 'rust-mode)
  (define-derived-mode rust-mode prog-mode "Rust"))
(add-to-list 'auto-mode-alist '("\\.rs\\'" . rust-mode))


(ert-deftest dummy () "A dummy test" (should t))

(ert-deftest auto-detect-running-server ()
  "Visit a file and M-x eglot, then visit a neighbour. "
  (skip-unless (executable-find "rls"))
  (let (server)
    (eglot--with-dirs-and-files
        '(("project" . (("coiso.rs" . "bla")
                        ("merdix.rs" . "bla")))
          ("anotherproject" . (("cena.rs" . "bla"))))
      (eglot--with-test-timeout 2
        (with-current-buffer
            (eglot--find-file-noselect "project/coiso.rs")
<<<<<<< HEAD
          (setq proc
                (eglot 'rust-mode `(transient . ,default-directory)
                       '("rls")))
          (should (jsonrpc-current-process)))
        (with-current-buffer
            (eglot--find-file-noselect "project/merdix.rs")
          (should (jsonrpc-current-process))
          (should (eq (jsonrpc-current-process) proc)))
        (with-current-buffer
            (eglot--find-file-noselect "anotherproject/cena.rs")
          (should-error (jsonrpc-current-process-or-lose)))))))
=======
          (should (setq server (apply #'eglot (eglot--interactive))))
          (should (eglot--current-server)))
        (with-current-buffer
            (eglot--find-file-noselect "project/merdix.rs")
          (should (eglot--current-server))
          (should (eq (eglot--current-server) server)))
        (with-current-buffer
            (eglot--find-file-noselect "anotherproject/cena.rs")
          (should-error (eglot--current-server-or-lose)))))))
>>>>>>> 89baadf0

(ert-deftest auto-reconnect ()
  "Start a server. Kill it. Watch it reconnect."
  (skip-unless (executable-find "rls"))
  (let (server (eglot-autoreconnect 1))
    (eglot--with-dirs-and-files
        '(("project" . (("coiso.rs" . "bla")
                        ("merdix.rs" . "bla"))))
      (eglot--with-test-timeout 3
        (with-current-buffer
            (eglot--find-file-noselect "project/coiso.rs")
          (should (setq server (apply #'eglot (eglot--interactive))))
          ;; In 1.2 seconds > `eglot-autoreconnect' kill servers. We
          ;; should have a automatic reconnection.
<<<<<<< HEAD
          (run-with-timer 1.2 nil (lambda () (delete-process proc)))
          (while (process-live-p proc) (accept-process-output nil 0.5))
          (should (jsonrpc-current-process))
          ;; Now try again too quickly
          (setq proc (jsonrpc-current-process))
          (run-with-timer 0.5 nil (lambda () (delete-process proc)))
          (while (process-live-p proc) (accept-process-output nil 0.5))
          (should (not (jsonrpc-current-process))))))))
=======
          (run-with-timer 1.2 nil (lambda () (delete-process
                                              (eglot--process server))))
          (while (process-live-p (eglot--process server))
            (accept-process-output nil 0.5))
          (should (eglot--current-server))
          ;; Now try again too quickly
          (setq server (eglot--current-server))
          (run-with-timer 0.5 nil (lambda () (delete-process
                                              (eglot--process server))))
          (while (process-live-p (eglot--process server))
            (accept-process-output nil 0.5))
          (should (not (eglot--current-server))))))))
>>>>>>> 89baadf0

(ert-deftest basic-completions ()
  "Test basic autocompletion in a python LSP"
  (skip-unless (executable-find "pyls"))
  (eglot--with-dirs-and-files
      '(("project" . (("something.py" . "import sys\nsys.exi"))))
    (eglot--with-test-timeout 4
      (with-current-buffer
          (eglot--find-file-noselect "project/something.py")
        (should (apply #'eglot (eglot--interactive)))
        (goto-char (point-max))
        (completion-at-point)
        (should (looking-back "sys.exit"))))))

(ert-deftest hover-after-completions ()
  "Test basic autocompletion in a python LSP"
  (skip-unless (executable-find "pyls"))
  (eglot--with-dirs-and-files
      '(("project" . (("something.py" . "import sys\nsys.exi"))))
    (eglot--with-test-timeout 4
      (with-current-buffer
          (eglot--find-file-noselect "project/something.py")
        (should (apply #'eglot (eglot--interactive)))
        (goto-char (point-max))
        (setq eldoc-last-message nil)
        (completion-at-point)
        (should (looking-back "sys.exit"))
        (while (not eldoc-last-message) (accept-process-output nil 0.1))
        (should (string-match "^exit" eldoc-last-message))))))

(provide 'eglot-tests)
;;; eglot-tests.el ends here

;; Local Variables:
;; checkdoc-force-docstrings-flag: nil
;; End:<|MERGE_RESOLUTION|>--- conflicted
+++ resolved
@@ -63,11 +63,12 @@
       (eglot--message "Killing buffers %s,  deleting %s, killing %s"
                       (mapconcat #'buffer-name new-buffers ", ")
                       default-directory
-                      (mapcar #'eglot--name new-servers))
+                      (mapcar #'jsonrpc-name new-servers))
       (let ((eglot-autoreconnect nil))
         (mapc #'eglot-shutdown
               (cl-remove-if-not
-               (lambda (server) (process-live-p (eglot--process server))) new-servers)))
+               (lambda (server) (process-live-p (jsonrpc--process server)))
+               new-servers)))
       (dolist (buf new-buffers) ;; have to save otherwise will get prompted
         (with-current-buffer buf (save-buffer) (kill-buffer)))
       (delete-directory default-directory 'recursive))))
@@ -79,8 +80,7 @@
 (defun eglot--call-with-test-timeout (timeout fn)
   (let* ((tag (make-symbol "tag"))
          (timed-out (make-symbol "timeout"))
-         (timer )
-         (jsonrpc-request-timeout 1)
+         (timer)
          (retval))
     (unwind-protect
         (setq retval
@@ -121,29 +121,15 @@
       (eglot--with-test-timeout 2
         (with-current-buffer
             (eglot--find-file-noselect "project/coiso.rs")
-<<<<<<< HEAD
-          (setq proc
-                (eglot 'rust-mode `(transient . ,default-directory)
-                       '("rls")))
-          (should (jsonrpc-current-process)))
+          (should (setq server (apply #'eglot (eglot--interactive))))
+          (should (jsonrpc-current-connection)))
         (with-current-buffer
             (eglot--find-file-noselect "project/merdix.rs")
-          (should (jsonrpc-current-process))
-          (should (eq (jsonrpc-current-process) proc)))
+          (should (jsonrpc-current-connection))
+          (should (eq (jsonrpc-current-connection) server)))
         (with-current-buffer
             (eglot--find-file-noselect "anotherproject/cena.rs")
-          (should-error (jsonrpc-current-process-or-lose)))))))
-=======
-          (should (setq server (apply #'eglot (eglot--interactive))))
-          (should (eglot--current-server)))
-        (with-current-buffer
-            (eglot--find-file-noselect "project/merdix.rs")
-          (should (eglot--current-server))
-          (should (eq (eglot--current-server) server)))
-        (with-current-buffer
-            (eglot--find-file-noselect "anotherproject/cena.rs")
-          (should-error (eglot--current-server-or-lose)))))))
->>>>>>> 89baadf0
+          (should-error (jsonrpc-current-connection-or-lose)))))))
 
 (ert-deftest auto-reconnect ()
   "Start a server. Kill it. Watch it reconnect."
@@ -158,29 +144,17 @@
           (should (setq server (apply #'eglot (eglot--interactive))))
           ;; In 1.2 seconds > `eglot-autoreconnect' kill servers. We
           ;; should have a automatic reconnection.
-<<<<<<< HEAD
-          (run-with-timer 1.2 nil (lambda () (delete-process proc)))
-          (while (process-live-p proc) (accept-process-output nil 0.5))
-          (should (jsonrpc-current-process))
+          (run-with-timer 1.2 nil (lambda () (delete-process
+                                              (jsonrpc--process server))))
+          (while (process-live-p (jsonrpc--process server))
+            (accept-process-output nil 0.5))
+          (should (jsonrpc-current-connection))
           ;; Now try again too quickly
-          (setq proc (jsonrpc-current-process))
-          (run-with-timer 0.5 nil (lambda () (delete-process proc)))
-          (while (process-live-p proc) (accept-process-output nil 0.5))
-          (should (not (jsonrpc-current-process))))))))
-=======
-          (run-with-timer 1.2 nil (lambda () (delete-process
-                                              (eglot--process server))))
-          (while (process-live-p (eglot--process server))
-            (accept-process-output nil 0.5))
-          (should (eglot--current-server))
-          ;; Now try again too quickly
-          (setq server (eglot--current-server))
-          (run-with-timer 0.5 nil (lambda () (delete-process
-                                              (eglot--process server))))
-          (while (process-live-p (eglot--process server))
-            (accept-process-output nil 0.5))
-          (should (not (eglot--current-server))))))))
->>>>>>> 89baadf0
+          (setq server (jsonrpc-current-connection))
+          (let ((proc (jsonrpc--process server)))
+            (run-with-timer 0.5 nil (lambda () (delete-process proc)))
+            (while (process-live-p proc) (accept-process-output nil 0.5)))
+          (should (not (jsonrpc-current-connection))))))))
 
 (ert-deftest basic-completions ()
   "Test basic autocompletion in a python LSP"
